"use client";

import { useState } from "react";
import { View, StyleSheet, ScrollView, KeyboardAvoidingView, Platform } from "react-native";
<<<<<<< HEAD
import { Text, TextInput, Button, useTheme, Surface, IconButton } from "react-native-paper";
import { useRouter } from "expo-router";
import { SafeAreaView } from "react-native-safe-area-context";

// API + Session
import { login, meHeartbeat } from "../../lib/api/modules/auth";
import { useSession } from "../../context/SessionContext";

// Flip this to true in prod if you want password strictly required
const REQUIRE_PASSWORD = process.env.EXPO_PUBLIC_REQUIRE_PASSWORD === "true";
=======
import {
  Text,
  TextInput,
  Button,
  useTheme,
  Surface,
  IconButton,
  SegmentedButtons,
} from "react-native-paper";
import { useRouter } from "expo-router";
import { SafeAreaView } from "react-native-safe-area-context";

// ⬇️ If your login is at /app/login.tsx, change to: "../context/SessionContext"
import { useSession } from "../../context/SessionContext";

type RoleValue = "consumer" | "business" | "staff";
>>>>>>> 1277fa6c

export default function LoginScreen() {
  const theme = useTheme();
  const router = useRouter();
<<<<<<< HEAD
  const { setAuth } = useSession();

  const [email, setEmail] = useState("");
  const [phone, setPhone] = useState("");
  const [password, setPassword] = useState("");
  const [showPassword, setShowPassword] = useState(false);
  const [loading, setLoading] = useState(false);
  const [errors, setErrors] = useState<{ email?: string; phone?: string; password?: string }>({});
  const [serverError, setServerError] = useState<string | null>(null);

  const validateForm = () => {
    const newErrors: { email?: string; phone?: string; password?: string } = {};

    // Require at least one identifier: email OR phone
    if (!email.trim() && !phone.trim()) {
      newErrors.email = "Email or phone is required";
      newErrors.phone = "Email or phone is required";
    }

    if (email.trim() && !/\S+@\S+\.\S+/.test(email.trim())) {
      newErrors.email = "Please enter a valid email";
    }

    if (phone.trim() && !/^\+?[\d\s\-\(\)]{7,}$/.test(phone.trim())) {
      newErrors.phone = "Please enter a valid phone number";
    }

    if (REQUIRE_PASSWORD) {
      if (!password.trim()) newErrors.password = "Password is required";
      else if (password.length < 6) newErrors.password = "Password must be at least 6 characters";
    }
=======
  const { setUser } = useSession();

  const [email, setEmail] = useState("");
  const [password, setPassword] = useState("");
  const [showPassword, setShowPassword] = useState(false);
  const [loading, setLoading] = useState(false);
  const [role, setRole] = useState<RoleValue>("consumer"); // 👈 dev-only role picker
  const [errors, setErrors] = useState<{ email?: string; password?: string }>({});

  const validateForm = () => {
    const newErrors: { email?: string; password?: string } = {};
    if (!email.trim()) newErrors.email = "Email is required";
    else if (!/\S+@\S+\.\S+/.test(email)) newErrors.email = "Please enter a valid email";

    if (!password.trim()) newErrors.password = "Password is required";
    else if (password.length < 6) newErrors.password = "Password must be at least 6 characters";
>>>>>>> 1277fa6c

    setErrors(newErrors);
    return Object.keys(newErrors).length === 0;
  };

  const handleSignIn = async () => {
    if (!validateForm()) return;
<<<<<<< HEAD

    setLoading(true);
    setServerError(null);

    try {
      const payload = {
        email: email.trim() || undefined,
        phone: phone.trim() || undefined,
        password: password || "", // Always include password, even if empty
      };

      const res = await login(payload);

      if (res?.error) {
        setServerError(res.error || "Invalid credentials. Please try again.");
        return;
      }

      // Ensure SessionContext is updated (even though the module saved tokens)
      const user = res?.user ?? (await meHeartbeat());
      if (res?.token) {
        setAuth(res.token, {
          id: user?.id,
          email: user?.email,
          role: user?.role,
        });
      }

      const role = String(user?.role || "").toUpperCase();
      if (role === "BUSINESS_OWNER") {
        router.replace("/business/dashboard");
      } else {
        router.replace("/(tabs)");
      }
    } catch (e: any) {
      console.error("Login error:", e);
      setServerError(e?.response?.data?.error || e?.message || "Unable to sign in. Please try again.");
    } finally {
      setLoading(false);
    }
  };

  const handleForgotPassword = () => router.push("../auth/forgot-password");
  const handleCreateAccount = () => router.push("../auth/signup");
=======
    setLoading(true);
    try {
      // Simulate API call
      await new Promise((resolve) => setTimeout(resolve, 1200));

      // ✅ Set the session with the role; gate at "/" will redirect accordingly
      setUser({
        id: "dev-" + Math.floor(Math.random() * 1e6),
        userId: "u" + Math.floor(Math.random() * 9000 + 1000),
        email,
        accountType: role,
        business: role === "business" ? { verificationStatus: "approved", tier: 2 } : undefined,
      });

      // Let the role gate decide where to go (/(tabs) | /business/dashboard | /business/dashboard/staff)
      router.replace("/");
    } catch (error) {
      console.error("Login error:", error);
    } finally {
      setLoading(false);
    }
  };

  const handleForgotPassword = () => {
    // keep your existing route
    router.push("../auth/forgot-password");
  };

  const handleCreateAccount = () => {
    // keep your existing route
    router.push("../auth/signup");
  };

>>>>>>> 1277fa6c
  const handleBack = () => router.back();

  return (
    <SafeAreaView style={[styles.container, { backgroundColor: theme.colors.background }]}>
      <KeyboardAvoidingView
        style={styles.keyboardView}
        behavior={Platform.OS === "ios" ? "padding" : "height"}
      >
        <ScrollView contentContainerStyle={styles.scrollContent} showsVerticalScrollIndicator={false}>
          <View style={styles.header}>
            <IconButton
              icon="arrow-left"
              size={24}
              iconColor={theme.colors.onBackground}
              onPress={handleBack}
              style={styles.backButton}
            />
            <Text variant="headlineSmall" style={[styles.title, { color: theme.colors.onBackground }]}>
              Sign In
            </Text>
          </View>

          <Surface style={[styles.formContainer, { backgroundColor: theme.colors.surface }]} elevation={2}>
            <View style={styles.form}>
              <TextInput
                mode="outlined"
                label="Email Address"
                value={email}
                onChangeText={(text) => {
                  setEmail(text);
<<<<<<< HEAD
                  if (errors.email) setErrors((p) => ({ ...p, email: undefined }));
                  if (serverError) setServerError(null);
=======
                  if (errors.email) setErrors((prev) => ({ ...prev, email: undefined }));
>>>>>>> 1277fa6c
                }}
                keyboardType="email-address"
                autoCapitalize="none"
                autoComplete="email"
                error={!!errors.email}
                style={styles.input}
                left={<TextInput.Icon icon="email" />}
              />
              {errors.email && (
                <Text variant="bodySmall" style={[styles.errorText, { color: theme.colors.error }]}>
                  {errors.email}
                </Text>
              )}

              <TextInput
                mode="outlined"
                label="Phone Number"
                value={phone}
                onChangeText={(text) => {
                  setPhone(text);
                  if (errors.phone) setErrors((p) => ({ ...p, phone: undefined }));
                  if (serverError) setServerError(null);
                }}
                keyboardType="phone-pad"
                autoComplete="tel"
                error={!!errors.phone}
                style={styles.input}
                left={<TextInput.Icon icon="phone" />}
              />
              {errors.phone && (
                <Text variant="bodySmall" style={[styles.errorText, { color: theme.colors.error }]}>
                  {errors.phone}
                </Text>
              )}

              <TextInput
                mode="outlined"
                label="Password"
                value={password}
                onChangeText={(text) => {
                  setPassword(text);
<<<<<<< HEAD
                  if (errors.password) setErrors((p) => ({ ...p, password: undefined }));
                  if (serverError) setServerError(null);
=======
                  if (errors.password) setErrors((prev) => ({ ...prev, password: undefined }));
>>>>>>> 1277fa6c
                }}
                secureTextEntry={!showPassword}
                autoComplete="password"
                error={!!errors.password}
                style={styles.input}
                left={<TextInput.Icon icon="lock" />}
                right={<TextInput.Icon icon={showPassword ? "eye-off" : "eye"} onPress={() => setShowPassword(!showPassword)} />}
              />
              {errors.password && (
                <Text variant="bodySmall" style={[styles.errorText, { color: theme.colors.error }]}>
                  {errors.password}
                </Text>
              )}

<<<<<<< HEAD
              {serverError ? (
                <Text variant="bodySmall" style={[styles.errorText, { color: theme.colors.error }]}>{serverError}</Text>
              ) : null}

              <Button mode="text" onPress={handleForgotPassword} style={styles.forgotButton} labelStyle={[styles.forgotButtonText, { color: theme.colors.primary }]}>
=======
              {/* Dev-only role selector (remove when backend returns the role) */}
              <View style={{ marginTop: 8, marginBottom: 16 }}>
                <Text variant="labelLarge" style={{ marginBottom: 6 }}>
                  Sign in as
                </Text>
                <SegmentedButtons
                  value={role}
                  onValueChange={(v) => setRole(v as RoleValue)}
                  buttons={[
                    { value: "consumer", label: "Customer", icon: "account" },
                    { value: "business", label: "Business", icon: "briefcase" },
                    { value: "staff", label: "Staff", icon: "account-tie" },
                  ]}
                />
              </View>

              <Button
                mode="text"
                onPress={handleForgotPassword}
                style={styles.forgotButton}
                labelStyle={[styles.forgotButtonText, { color: theme.colors.primary }]}
              >
>>>>>>> 1277fa6c
                Forgot Password?
              </Button>

              <Button
                mode="contained"
                onPress={handleSignIn}
                loading={loading}
                disabled={loading}
                style={[styles.signInButton, { backgroundColor: theme.colors.primary }]}
                contentStyle={styles.buttonContent}
                labelStyle={styles.buttonLabel}
              >
                Sign In
              </Button>
            </View>
          </Surface>

          <View style={styles.footer}>
            <Text variant="bodyMedium" style={[styles.footerText, { color: theme.colors.onSurfaceVariant }]}>
              Don't have an account?{" "}
              <Text style={[styles.linkText, { color: theme.colors.primary }]} onPress={handleCreateAccount}>
                Create Account
              </Text>
            </Text>
          </View>
        </ScrollView>
      </KeyboardAvoidingView>
    </SafeAreaView>
  );
}





const styles = StyleSheet.create({
<<<<<<< HEAD
  container: {
    flex: 1,
  },
  keyboardView: {
    flex: 1,
  },
  scrollContent: {
    flexGrow: 1,
    paddingHorizontal: 24,
  },
  header: {
    flexDirection: "row",
    alignItems: "center",
    paddingTop: 16,
    paddingBottom: 32,
  },
  backButton: {
    marginLeft: -8,
    marginRight: 8,
  },
  title: {
    fontWeight: "bold",
  },
  formContainer: {
    borderRadius: 16,
    marginBottom: 32,
  },
  form: {
    padding: 24,
  },
  input: {
    marginBottom: 8,
  },
  errorText: {
    marginBottom: 16,
    marginLeft: 12,
  },
  forgotButton: {
    alignSelf: "flex-end",
    marginBottom: 24,
  },
  forgotButtonText: {
    fontSize: 14,
    fontWeight: "600",
  },
  signInButton: {
    borderRadius: 28,
  },
  buttonContent: {
    paddingVertical: 8,
  },
  buttonLabel: {
    fontSize: 16,
    fontWeight: "600",
  },
  footer: {
    alignItems: "center",
    paddingBottom: 32,
  },
  footerText: {
    textAlign: "center",
  },
  linkText: {
    fontWeight: "600",
  },
=======
  container: { flex: 1 },
  keyboardView: { flex: 1 },
  scrollContent: { flexGrow: 1, paddingHorizontal: 24 },
  header: { flexDirection: "row", alignItems: "center", paddingTop: 16, paddingBottom: 32 },
  backButton: { marginLeft: -8, marginRight: 8 },
  title: { fontWeight: "bold" },
  formContainer: { borderRadius: 16, marginBottom: 32 },
  form: { padding: 24 },
  input: { marginBottom: 8 },
  errorText: { marginBottom: 16, marginLeft: 12 },
  forgotButton: { alignSelf: "flex-end", marginBottom: 24 },
  forgotButtonText: { fontSize: 14, fontWeight: "600" },
  signInButton: { borderRadius: 28 },
  buttonContent: { paddingVertical: 8 },
  buttonLabel: { fontSize: 16, fontWeight: "600" },
  footer: { alignItems: "center", paddingBottom: 32 },
  footerText: { textAlign: "center" },
  linkText: { fontWeight: "600" },
>>>>>>> 1277fa6c
});<|MERGE_RESOLUTION|>--- conflicted
+++ resolved
@@ -1,8 +1,8 @@
+"use client";
 "use client";
 
 import { useState } from "react";
 import { View, StyleSheet, ScrollView, KeyboardAvoidingView, Platform } from "react-native";
-<<<<<<< HEAD
 import { Text, TextInput, Button, useTheme, Surface, IconButton } from "react-native-paper";
 import { useRouter } from "expo-router";
 import { SafeAreaView } from "react-native-safe-area-context";
@@ -13,29 +13,10 @@
 
 // Flip this to true in prod if you want password strictly required
 const REQUIRE_PASSWORD = process.env.EXPO_PUBLIC_REQUIRE_PASSWORD === "true";
-=======
-import {
-  Text,
-  TextInput,
-  Button,
-  useTheme,
-  Surface,
-  IconButton,
-  SegmentedButtons,
-} from "react-native-paper";
-import { useRouter } from "expo-router";
-import { SafeAreaView } from "react-native-safe-area-context";
-
-// ⬇️ If your login is at /app/login.tsx, change to: "../context/SessionContext"
-import { useSession } from "../../context/SessionContext";
-
-type RoleValue = "consumer" | "business" | "staff";
->>>>>>> 1277fa6c
 
 export default function LoginScreen() {
   const theme = useTheme();
   const router = useRouter();
-<<<<<<< HEAD
   const { setAuth } = useSession();
 
   const [email, setEmail] = useState("");
@@ -67,32 +48,16 @@
       if (!password.trim()) newErrors.password = "Password is required";
       else if (password.length < 6) newErrors.password = "Password must be at least 6 characters";
     }
-=======
-  const { setUser } = useSession();
-
-  const [email, setEmail] = useState("");
-  const [password, setPassword] = useState("");
-  const [showPassword, setShowPassword] = useState(false);
-  const [loading, setLoading] = useState(false);
-  const [role, setRole] = useState<RoleValue>("consumer"); // 👈 dev-only role picker
-  const [errors, setErrors] = useState<{ email?: string; password?: string }>({});
-
-  const validateForm = () => {
-    const newErrors: { email?: string; password?: string } = {};
-    if (!email.trim()) newErrors.email = "Email is required";
-    else if (!/\S+@\S+\.\S+/.test(email)) newErrors.email = "Please enter a valid email";
-
-    if (!password.trim()) newErrors.password = "Password is required";
-    else if (password.length < 6) newErrors.password = "Password must be at least 6 characters";
->>>>>>> 1277fa6c
 
     setErrors(newErrors);
     return Object.keys(newErrors).length === 0;
   };
+    setErrors(newErrors);
+    return Object.keys(newErrors).length === 0;
+  };
 
   const handleSignIn = async () => {
     if (!validateForm()) return;
-<<<<<<< HEAD
 
     setLoading(true);
     setServerError(null);
@@ -132,46 +97,13 @@
       setServerError(e?.response?.data?.error || e?.message || "Unable to sign in. Please try again.");
     } finally {
       setLoading(false);
-    }
+      setLoading(false);
+    }
+  };
   };
 
   const handleForgotPassword = () => router.push("../auth/forgot-password");
   const handleCreateAccount = () => router.push("../auth/signup");
-=======
-    setLoading(true);
-    try {
-      // Simulate API call
-      await new Promise((resolve) => setTimeout(resolve, 1200));
-
-      // ✅ Set the session with the role; gate at "/" will redirect accordingly
-      setUser({
-        id: "dev-" + Math.floor(Math.random() * 1e6),
-        userId: "u" + Math.floor(Math.random() * 9000 + 1000),
-        email,
-        accountType: role,
-        business: role === "business" ? { verificationStatus: "approved", tier: 2 } : undefined,
-      });
-
-      // Let the role gate decide where to go (/(tabs) | /business/dashboard | /business/dashboard/staff)
-      router.replace("/");
-    } catch (error) {
-      console.error("Login error:", error);
-    } finally {
-      setLoading(false);
-    }
-  };
-
-  const handleForgotPassword = () => {
-    // keep your existing route
-    router.push("../auth/forgot-password");
-  };
-
-  const handleCreateAccount = () => {
-    // keep your existing route
-    router.push("../auth/signup");
-  };
-
->>>>>>> 1277fa6c
   const handleBack = () => router.back();
 
   return (
@@ -202,12 +134,8 @@
                 value={email}
                 onChangeText={(text) => {
                   setEmail(text);
-<<<<<<< HEAD
                   if (errors.email) setErrors((p) => ({ ...p, email: undefined }));
                   if (serverError) setServerError(null);
-=======
-                  if (errors.email) setErrors((prev) => ({ ...prev, email: undefined }));
->>>>>>> 1277fa6c
                 }}
                 keyboardType="email-address"
                 autoCapitalize="none"
@@ -249,12 +177,8 @@
                 value={password}
                 onChangeText={(text) => {
                   setPassword(text);
-<<<<<<< HEAD
                   if (errors.password) setErrors((p) => ({ ...p, password: undefined }));
                   if (serverError) setServerError(null);
-=======
-                  if (errors.password) setErrors((prev) => ({ ...prev, password: undefined }));
->>>>>>> 1277fa6c
                 }}
                 secureTextEntry={!showPassword}
                 autoComplete="password"
@@ -269,36 +193,11 @@
                 </Text>
               )}
 
-<<<<<<< HEAD
               {serverError ? (
                 <Text variant="bodySmall" style={[styles.errorText, { color: theme.colors.error }]}>{serverError}</Text>
               ) : null}
 
               <Button mode="text" onPress={handleForgotPassword} style={styles.forgotButton} labelStyle={[styles.forgotButtonText, { color: theme.colors.primary }]}>
-=======
-              {/* Dev-only role selector (remove when backend returns the role) */}
-              <View style={{ marginTop: 8, marginBottom: 16 }}>
-                <Text variant="labelLarge" style={{ marginBottom: 6 }}>
-                  Sign in as
-                </Text>
-                <SegmentedButtons
-                  value={role}
-                  onValueChange={(v) => setRole(v as RoleValue)}
-                  buttons={[
-                    { value: "consumer", label: "Customer", icon: "account" },
-                    { value: "business", label: "Business", icon: "briefcase" },
-                    { value: "staff", label: "Staff", icon: "account-tie" },
-                  ]}
-                />
-              </View>
-
-              <Button
-                mode="text"
-                onPress={handleForgotPassword}
-                style={styles.forgotButton}
-                labelStyle={[styles.forgotButtonText, { color: theme.colors.primary }]}
-              >
->>>>>>> 1277fa6c
                 Forgot Password?
               </Button>
 
@@ -328,6 +227,7 @@
       </KeyboardAvoidingView>
     </SafeAreaView>
   );
+  );
 }
 
 
@@ -335,7 +235,6 @@
 
 
 const styles = StyleSheet.create({
-<<<<<<< HEAD
   container: {
     flex: 1,
   },
@@ -401,24 +300,4 @@
   linkText: {
     fontWeight: "600",
   },
-=======
-  container: { flex: 1 },
-  keyboardView: { flex: 1 },
-  scrollContent: { flexGrow: 1, paddingHorizontal: 24 },
-  header: { flexDirection: "row", alignItems: "center", paddingTop: 16, paddingBottom: 32 },
-  backButton: { marginLeft: -8, marginRight: 8 },
-  title: { fontWeight: "bold" },
-  formContainer: { borderRadius: 16, marginBottom: 32 },
-  form: { padding: 24 },
-  input: { marginBottom: 8 },
-  errorText: { marginBottom: 16, marginLeft: 12 },
-  forgotButton: { alignSelf: "flex-end", marginBottom: 24 },
-  forgotButtonText: { fontSize: 14, fontWeight: "600" },
-  signInButton: { borderRadius: 28 },
-  buttonContent: { paddingVertical: 8 },
-  buttonLabel: { fontSize: 16, fontWeight: "600" },
-  footer: { alignItems: "center", paddingBottom: 32 },
-  footerText: { textAlign: "center" },
-  linkText: { fontWeight: "600" },
->>>>>>> 1277fa6c
 });