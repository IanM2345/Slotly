<<<<<<< HEAD
import React from 'react';
import { View, Text } from 'react-native';

const KYC = () => {
  return (
    <View>
      <Text>KYC Screen</Text>
    </View>
  );
};

export default KYC;
=======
"use client";

import { useState } from "react";
import { View, ScrollView, StyleSheet } from "react-native";
import { Text, Button, Surface, useTheme, IconButton, Card } from "react-native-paper";
import { useRouter } from "expo-router";
import { SafeAreaView } from "react-native-safe-area-context";

type SectionId = "kra" | "owner" | "industry" | "payment" | "admin";

interface KYCSection {
  id: SectionId;
  title: string;
  completed: boolean;
}

const SECTION_ROUTE: Record<SectionId, string> = {
  kra: "/business/onboarding/upload-docs",
  owner: "/business/onboarding/owner-details",
  industry: "/business/onboarding/industry",
  payment: "/business/onboarding/payment-setup",
  admin: "/business/onboarding/admin-users",
};

export default function KYCDocuments() {
  const router = useRouter();
  const theme = useTheme();
  const [loading, setLoading] = useState(false);
  const [sections, setSections] = useState<KYCSection[]>([
    { id: "kra", title: "Upload KRA/Reg Docs", completed: false },
    { id: "owner", title: "Owner/CEO Details", completed: false },
    { id: "industry", title: "Industry", completed: false },
    { id: "payment", title: "Payment setup", completed: false },
    { id: "admin", title: "Admin Users", completed: false },
  ]);

  const handleSectionPress = (sectionId: SectionId) => {
    router.push(SECTION_ROUTE[sectionId] as any);
    // Optional optimistic completion
    setSections((prev) => prev.map((s) => (s.id === sectionId ? { ...s, completed: true } : s)));
  };

  const handleContinue = async () => {
    setLoading(true);
    await new Promise((res) => setTimeout(res, 300));
    setLoading(false);
    router.push("/business/onboarding/review");
  };

  const handleBack = () => router.back();

  const allSectionsCompleted = sections.every((s) => s.completed);

  return (
    <SafeAreaView style={[styles.container, { backgroundColor: theme.colors.background }]}>
      <ScrollView contentContainerStyle={styles.scrollContent} showsVerticalScrollIndicator={false}>
        {/* Header */}
        <View style={styles.header}>
          <View style={[styles.stepIndicator, { backgroundColor: theme.colors.primary }]}>
            <Text style={[styles.stepNumber, { color: theme.colors.onPrimary }]}>3</Text>
          </View>
          <Text variant="headlineSmall" style={[styles.title, { color: theme.colors.onBackground }]}>
            Step 3: Verification Documents
          </Text>
        </View>

        {/* Phone Status Bar Mockup */}
        <View style={[styles.phoneBar, { backgroundColor: theme.colors.primary }]}>
          <Text style={[styles.timeText, { color: theme.colors.onPrimary }]}>9:41 AM</Text>
        </View>

        {/* Main Content */}
        <Surface style={[styles.formContainer, { backgroundColor: theme.colors.surface }]} elevation={1}>
          <View style={styles.formHeader}>
            <IconButton
              icon="arrow-left"
              size={20}
              iconColor={theme.colors.primary}
              onPress={handleBack}
              style={styles.backIcon}
            />
            <View style={styles.menuIcon}>
              <View style={[styles.menuLine, { backgroundColor: theme.colors.primary }]} />
              <View style={[styles.menuLine, { backgroundColor: theme.colors.primary }]} />
              <View style={[styles.menuLine, { backgroundColor: theme.colors.primary }]} />
            </View>
            <Text variant="titleLarge" style={[styles.formTitle, { color: theme.colors.primary }]}>
              Upload Documents
            </Text>
          </View>

          <View style={styles.divider} />

          {/* Document Sections */}
          <View style={styles.sectionsContainer}>
            {sections.map((section) => (
              <Card
                key={section.id}
                style={[styles.sectionCard, section.completed && styles.completedCard]}
                onPress={() => handleSectionPress(section.id)}
              >
                <Card.Content style={styles.sectionContent}>
                  <View style={styles.sectionRow}>
                    <Text variant="titleMedium" style={[styles.sectionTitle, { color: theme.colors.primary }]}>
                      {section.title}
                    </Text>
                    <View style={styles.sectionRight}>
                      {section.completed && <Text style={styles.checkmark}>✓</Text>}
                      <Text style={[styles.arrow, { color: theme.colors.primary }]}>{">"}</Text>
                    </View>
                  </View>
                </Card.Content>
              </Card>
            ))}
          </View>

          {/* Continue Button */}
          <Button
            mode="contained"
            onPress={handleContinue}
            loading={loading}
            disabled={loading || !allSectionsCompleted}
            style={[styles.continueButton, { backgroundColor: allSectionsCompleted ? "#FBC02D" : theme.colors.surfaceDisabled }]}
            contentStyle={styles.buttonContent}
            labelStyle={[styles.buttonLabel, { color: theme.colors.primary }]}
          >
            Continue to Review
          </Button>

          <Text variant="bodySmall" style={[styles.helperText, { color: theme.colors.primary }]}>
            *For owner details include name, phone number and identification and official email
          </Text>
        </Surface>
      </ScrollView>
    </SafeAreaView>
  );
}

const styles = StyleSheet.create({
  container: { flex: 1 },
  scrollContent: { flexGrow: 1, paddingHorizontal: 20, paddingTop: 20 },
  header: { alignItems: "center", marginBottom: 20 },
  stepIndicator: { width: 40, height: 40, borderRadius: 20, justifyContent: "center", alignItems: "center", marginBottom: 12 },
  stepNumber: { fontSize: 18, fontWeight: "bold" },
  title: { fontWeight: "bold", textAlign: "center" },
  phoneBar: { height: 44, borderRadius: 22, justifyContent: "center", alignItems: "center", marginBottom: 20 },
  timeText: { fontSize: 16, fontWeight: "600" },
  formContainer: { borderRadius: 20, padding: 24, marginBottom: 20 },
  formHeader: { flexDirection: "row", alignItems: "center", marginBottom: 16 },
  backIcon: { marginLeft: -8, marginRight: 4 },
  menuIcon: { marginRight: 12 },
  menuLine: { width: 20, height: 3, marginBottom: 3, borderRadius: 1.5 },
  formTitle: { fontWeight: "bold" },
  divider: { height: 2, backgroundColor: "#1559C1", marginBottom: 24 },
  sectionsContainer: { marginBottom: 32 },
  sectionCard: { marginBottom: 12, backgroundColor: "#FFFFFF", borderWidth: 1, borderColor: "#E5E7EB" },
  completedCard: { borderColor: "#2E7D32", backgroundColor: "#F1F8E9" },
  sectionContent: { paddingVertical: 16, paddingHorizontal: 20 },
  sectionRow: { flexDirection: "row", alignItems: "center", justifyContent: "space-between" },
  sectionTitle: { fontWeight: "600", flex: 1 },
  sectionRight: { flexDirection: "row", alignItems: "center" },
  checkmark: { fontSize: 18, color: "#2E7D32", marginRight: 8, fontWeight: "bold" },
  arrow: { fontSize: 18, fontWeight: "bold" },
  continueButton: { borderRadius: 25, marginBottom: 16 },
  buttonContent: { paddingVertical: 8 },
  buttonLabel: { fontSize: 16, fontWeight: "600" },
  helperText: { textAlign: "center", fontStyle: "italic", lineHeight: 18 },
});
>>>>>>> 223df9d0
<|MERGE_RESOLUTION|>--- conflicted
+++ resolved
@@ -1,17 +1,3 @@
-<<<<<<< HEAD
-import React from 'react';
-import { View, Text } from 'react-native';
-
-const KYC = () => {
-  return (
-    <View>
-      <Text>KYC Screen</Text>
-    </View>
-  );
-};
-
-export default KYC;
-=======
 "use client";
 
 import { useState } from "react";
@@ -179,5 +165,4 @@
   buttonContent: { paddingVertical: 8 },
   buttonLabel: { fontSize: 16, fontWeight: "600" },
   helperText: { textAlign: "center", fontStyle: "italic", lineHeight: 18 },
-});
->>>>>>> 223df9d0
+});