--- conflicted
+++ resolved
@@ -1,21 +1,5 @@
 "use client";
 
-<<<<<<< HEAD
-import { useEffect, useState } from "react";
-import { View, ScrollView, StyleSheet } from "react-native";
-import { Text, Surface, TouchableRipple, ActivityIndicator } from "react-native-paper";
-import { useRouter } from "expo-router";
-import { useTier } from "../../../context/TierContext";
-import { LockedFeature } from "../../../components/LockedFeature";
-import { listStaff, listBookings } from "../../../lib/api/modules/manager";
-
-interface DashboardCard {
-  title: string;
-  subtitle: string;
-  route: string;
-  locked?: boolean;
-}
-=======
 import React, { useEffect, useState } from "react";
 import { ScrollView, StyleSheet, View, useWindowDimensions } from "react-native";
 import { Button, Card, Chip, Divider, Surface, Text, useTheme } from "react-native-paper";
@@ -27,99 +11,12 @@
   const theme = useTheme();
   const { width } = useWindowDimensions();
   const oneCol = width < 980;
->>>>>>> 1277fa6c
 
   const [loading, setLoading] = useState(true);
   const [m, setM] = useState<DashboardMetrics | null>(null);
   const [upcoming, setUpcoming] = useState<BookingPreview[]>([]);
 
   useEffect(() => {
-<<<<<<< HEAD
-    loadDashboardStats();
-  }, []);
-
-  const loadDashboardStats = async () => {
-    try {
-      const [staffResp, bookingsData] = await Promise.all([
-        listStaff(),            // returns { approvedStaff, pendingEnrollments }
-        listBookings({}),       // returns bookings array
-      ]);
-
-      const staffCount = Array.isArray(staffResp?.approvedStaff)
-        ? staffResp.approvedStaff.length
-        : 0;
-
-      const todayISO = new Date().toISOString().split("T")[0];
-      interface Booking {
-        date: string;
-        status: string;
-        price: number;
-        // add other fields if needed
-      }
-
-      const todayBookings: number = (bookingsData as Booking[]).filter((b: Booking) => b.date === todayISO).length;
-
-      interface Booking {
-        date: string;
-        status: string;
-        price: number;
-        // add other fields if needed
-      }
-
-      const monthlyRevenue = (bookingsData as Booking[])
-        .filter((b: Booking) => b.status === "COMPLETED")
-        .reduce((sum: number, b: Booking) => sum + b.price, 0);
-
-      setStats({
-        staffCount,
-        todayBookings,
-        monthlyRevenue: `KES ${monthlyRevenue.toLocaleString()}`,
-      });
-    } catch (error) {
-      console.error("Error loading dashboard stats:", error);
-    } finally {
-      setLoading(false);
-    }
-  };
-
-  const cards: DashboardCard[] = [
-    {
-      title: "Staff",
-      subtitle: loading ? "Loading..." : `${stats.staffCount} team members`,
-      route: "/business/dashboard/staff", // ✅ exists (staff/index.tsx)
-    },
-    {
-      title: "Bookings",
-      subtitle: loading ? "Loading..." : `${stats.todayBookings} today`,
-      route: "/business/dashboard/bookings/manage", // ✅ matches bookings/manage.tsx
-    },
-    {
-      title: "Analytics",
-      subtitle: loading ? "Loading..." : stats.monthlyRevenue,
-      route: "/business/dashboard/analytics",
-      locked: !features.analytics,
-    },
-  ];
-
-  const handleCardPress = (card: DashboardCard) => {
-    if (card.locked) return; // handled by overlay
-    router.push(card.route as any);
-  };
-
-  const handleUpgrade = () => {
-    console.log("Navigate to upgrade screen");
-    // router.push('/upgrade');
-  };
-
-  if (loading) {
-    return (
-      <View style={styles.loadingContainer}>
-        <ActivityIndicator size="large" color="#ff69b4" />
-        <Text style={styles.loadingText}>Loading dashboard...</Text>
-      </View>
-    );
-  }
-=======
     (async () => {
       const [metrics, next] = await Promise.all([dashboardApi.getMetrics(), dashboardApi.getUpcoming(5)]);
       setM(metrics);
@@ -127,7 +24,6 @@
       setLoading(false);
     })();
   }, []);
->>>>>>> 1277fa6c
 
   return (
     <ScrollView style={{ flex: 1, backgroundColor: theme.colors.background }} contentContainerStyle={styles.container}>
@@ -161,36 +57,6 @@
         />
       </View>
 
-<<<<<<< HEAD
-      <View style={styles.cardsContainer}>
-        {cards.map((card) => (
-          <View key={card.title} style={styles.cardWrapper}>
-            {card.locked ? (
-              <LockedFeature
-                title={card.title}
-                description="Analytics are available on Pro and above"
-                onPressUpgrade={handleUpgrade}
-              >
-                <Surface style={styles.card} elevation={2}>
-                  <Text style={styles.cardTitle}>{card.title}</Text>
-                  <Text style={styles.cardSubtitle}>{card.subtitle}</Text>
-                </Surface>
-              </LockedFeature>
-            ) : (
-              <TouchableRipple
-                onPress={() => handleCardPress(card)}
-                style={styles.cardTouchable}
-                rippleColor="rgba(255, 105, 180, 0.1)"
-              >
-                <Surface style={styles.card} elevation={2}>
-                  <Text style={styles.cardTitle}>{card.title}</Text>
-                  <Text style={styles.cardSubtitle}>{card.subtitle}</Text>
-                </Surface>
-              </TouchableRipple>
-            )}
-          </View>
-        ))}
-=======
       {/* QUICK LINKS */}
       <View style={styles.quickLinks}>
         <QuickLink href="/business/dashboard/analytics" label="Analytics" icon="chart-box" />
@@ -200,7 +66,6 @@
         <QuickLink href="/business/dashboard/coupons" label="Coupons" icon="ticket-percent" />
         <QuickLink href="/business/dashboard/reports" label="Reports" icon="file-chart" />
         <QuickLink href="/business/dashboard/billing" label="Billing" icon="credit-card" />
->>>>>>> 1277fa6c
       </View>
 
       {/* UPCOMING LIST */}
