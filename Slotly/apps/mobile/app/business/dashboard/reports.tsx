--- conflicted
+++ resolved
@@ -97,223 +97,32 @@
     }
   }
 
-<<<<<<< HEAD
-  // ----- Helpers -----
-
-  function extractKpis(analytics: any): ReportCard["kpis"] {
-    // Accept several shapes; fall back to "—" when missing
-    const n = (v: any) =>
-      typeof v === "number" ? v : typeof v === "string" && v.trim() ? Number(v) : undefined;
-
-    const totalBookings =
-      analytics?.totals?.bookings ??
-      analytics?.bookings ??
-      analytics?.totalBookings ??
-      analytics?.metrics?.totalBookings ??
-      undefined;
-
-    const totalRevenueRaw =
-      analytics?.totals?.revenue ??
-      analytics?.revenue ??
-      analytics?.totalRevenue ??
-      analytics?.metrics?.totalRevenue ??
-      undefined;
-
-    const uniqueClients =
-      analytics?.totals?.uniqueClients ??
-      analytics?.uniqueClients ??
-      analytics?.metrics?.uniqueClients ??
-      undefined;
-
-    const showRateRaw =
-      analytics?.totals?.showRate ??
-      analytics?.showRate ??
-      analytics?.metrics?.showRate ??
-      undefined;
-
-    const totalRevenue = formatMoney(n(totalRevenueRaw));
-    const showRate = formatPercent(n(showRateRaw));
-
-    return {
-      totalBookings: n(totalBookings) ?? "—",
-      totalRevenue: totalRevenue ?? "—",
-      uniqueClients: n(uniqueClients) ?? "—",
-      showRate: showRate ?? "—",
-    };
-  }
-
-  function formatMoney(v?: number) {
-    if (typeof v !== "number" || Number.isNaN(v)) return undefined;
-    return `KSh ${Math.round(v).toLocaleString()}`;
-    // tweak if you need two decimals
-=======
   const handleUpgrade = () => {
     router.push("/business/dashboard/billing" as any)
->>>>>>> 1277fa6c
-  }
-
-  function formatPercent(v?: number) {
-    if (typeof v !== "number" || Number.isNaN(v)) return undefined;
-    return `${Math.round(v)}%`;
-  }
-
-  // Accepts "YYYY-MM" (monthly) or "YYYY-Qx" / "Qx YYYY" (quarterly)
-  function periodToRange(period: string):
-    | { start: Date; end: Date; text: string }
-    | null {
-    if (!period) return null;
-
-    // monthly "YYYY-MM"
-    const m = period.match(/^(\d{4})-(\d{2})$/);
-    if (m) {
-      const y = Number(m[1]);
-      const mon = Number(m[2]) - 1; // 0-based
-      const start = new Date(Date.UTC(y, mon, 1, 0, 0, 0));
-      const end = new Date(Date.UTC(y, mon + 1, 0, 23, 59, 59, 999));
-      return { start, end, text: formatMonthYear(start) };
-    }
-
-    // quarterly "YYYY-Qn" or "Qn YYYY"
-    const q1 = period.match(/^(\d{4})-Q([1-4])$/);
-    const q2 = period.match(/^Q([1-4])\s+(\d{4})$/i);
-    const qMatch = q1 || q2;
-    if (qMatch) {
-      const year = Number(q1 ? q1[1] : q2![2]);
-      const q = Number(q1 ? q1[2] : q2![1]);
-      const mon = (q - 1) * 3;
-      const start = new Date(Date.UTC(year, mon, 1, 0, 0, 0));
-      const end = new Date(Date.UTC(year, mon + 3, 0, 23, 59, 59, 999));
-      return { start, end, text: `Q${q} ${year}` };
-    }
-
-    // fallback: try YYYY-MM-DD..YYYY-MM-DD
-    const parts = period.split("..");
-    if (parts.length === 2) {
-      const start = new Date(parts[0]);
-      const end = new Date(parts[1]);
-      if (!Number.isNaN(start.getTime()) && !Number.isNaN(end.getTime())) {
-        return { start, end, text: `${formatMonthYear(start)} – ${formatMonthYear(end)}` };
-      }
-    }
-
-    return null;
-  }
-
-  function formatMonthYear(d: Date) {
-    return d.toLocaleDateString(undefined, { month: "long", year: "numeric" });
-  }
-
-  function formatDate(dateString: string) {
-    const d = new Date(dateString);
-    return d.toLocaleDateString(undefined, { month: "short", day: "numeric", year: "numeric" });
-  }
-
-  // ----- Actions -----
-
-  async function handlePreviewPDF(report: BackendReport) {
-    try {
-      const bytes = await previewReport({ reportId: report.id }); // arraybuffer
-      if (Platform.OS === "web") {
-        const blob = new Blob([bytes], { type: "application/pdf" });
-        const url = URL.createObjectURL(blob);
-        window.open(url, "_blank", "noopener,noreferrer");
-        // optional: URL.revokeObjectURL(url) later
-      } else {
-        const fileUri = `${FileSystem.cacheDirectory}slotly-report-${report.period}.pdf`;
-        await FileSystem.writeAsStringAsync(fileUri, bufferToBase64(bytes), {
-          encoding: FileSystem.EncodingType.Base64,
-        });
-        // open share sheet / viewer
-        if (await Sharing.isAvailableAsync()) {
-          await Sharing.shareAsync(fileUri, { mimeType: "application/pdf" });
-        } else {
-          Alert.alert("Saved", `Report saved to cache: ${fileUri}`);
-        }
-      }
-    } catch (e: any) {
-      console.error(e);
-      Alert.alert("Preview failed", e?.message || "Could not open report.");
-    }
-  }
-
-  async function handleDownloadPDF(report: BackendReport) {
-    try {
-      const bytes = await previewReport({ reportId: report.id }); // reuse the same endpoint
-      if (Platform.OS === "web") {
-        const blob = new Blob([bytes], { type: "application/pdf" });
-        const url = URL.createObjectURL(blob);
-        const a = document.createElement("a");
-        a.href = url;
-        a.download = `slotly-report-${report.period}.pdf`;
-        document.body.appendChild(a);
-        a.click();
-        a.remove();
-        URL.revokeObjectURL(url);
-      } else {
-        const fileUri = `${FileSystem.documentDirectory}slotly-report-${report.period}.pdf`;
-        await FileSystem.writeAsStringAsync(fileUri, bufferToBase64(bytes), {
-          encoding: FileSystem.EncodingType.Base64,
-        });
-        if (await Sharing.isAvailableAsync()) {
-          await Sharing.shareAsync(fileUri, { mimeType: "application/pdf" });
-        } else {
-          Alert.alert("Saved", `Report saved to: ${fileUri}`);
-        }
-      }
-    } catch (e: any) {
-      console.error(e);
-      Alert.alert("Download failed", e?.message || "Could not download report.");
-    }
-  }
-
-  async function handleDownloadCSV(report: BackendReport) {
-    try {
-      const range = periodToRange(report.period);
-      if (!range) return Alert.alert("Unavailable", "Cannot compute dates for this period");
-
-      const csv = await getAnalyticsCsv({
-        startDate: range.start.toISOString(),
-        endDate: range.end.toISOString(),
-      }); // CSV string
-
-      if (Platform.OS === "web") {
-        const blob = new Blob([csv], { type: "text/csv;charset=utf-8" });
-        const url = URL.createObjectURL(blob);
-        const a = document.createElement("a");
-        a.href = url;
-        a.download = `slotly-report-${report.period}.csv`;
-        document.body.appendChild(a);
-        a.click();
-        a.remove();
-        URL.revokeObjectURL(url);
-      } else {
-        const fileUri = `${FileSystem.documentDirectory}slotly-report-${report.period}.csv`;
-        await FileSystem.writeAsStringAsync(fileUri, csv, { encoding: FileSystem.EncodingType.UTF8 });
-        if (await Sharing.isAvailableAsync()) {
-          await Sharing.shareAsync(fileUri, { mimeType: "text/csv" });
-        } else {
-          Alert.alert("Saved", `CSV saved to: ${fileUri}`);
-        }
-      }
-    } catch (e: any) {
-      console.error(e);
-      Alert.alert("CSV failed", e?.message || "Could not download CSV.");
-    }
-  }
-
-  function bufferToBase64(buf: ArrayBuffer): string {
-    // polyfill since atob/btoa work on strings
-    const bytes = new Uint8Array(buf);
-    let binary = "";
-    for (let i = 0; i < bytes.byteLength; i++) binary += String.fromCharCode(bytes[i]);
-    // btoa is available on web; on native, global Buffer may exist; fall back to base64 from expo
-    // @ts-ignore
-    return typeof btoa === "function" ? btoa(binary) : Buffer.from(binary, "binary").toString("base64");
-  }
-
-  const cards = useMemo(() => reports, [reports]);
-
-  // ----- Render -----
+  }
+
+  const handlePreviewReport = (report: Report) => {
+    console.log("Preview report:", report.id)
+    // TODO: Implement report preview
+  }
+
+  const handleDownloadReport = (report: Report) => {
+    console.log("Download report:", report.id)
+    // TODO: Implement PDF download
+  }
+
+  const handleGenerateNewReport = () => {
+    console.log("Generate new report")
+    // TODO: Implement report generation
+  }
+
+  const formatDate = (dateString: string) => {
+    return new Date(dateString).toLocaleDateString("en-US", {
+      month: "long",
+      day: "numeric",
+      year: "numeric",
+    })
+  }
 
   if (!features.reports) {
     return (
