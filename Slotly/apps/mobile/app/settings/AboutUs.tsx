--- conflicted
+++ resolved
@@ -13,12 +13,6 @@
   const router = useRouter();
 
   const aboutItems: AboutItem[] = [
-<<<<<<< HEAD
-    { id: '1', title: 'Slotly Website', route: '/settings/website' },
-    { id: '2', title: 'Terms of Service', route: '/settings/terms-of-service' },
-    { id: '3', title: 'Privacy Policy', route: '/settings/privacy-policy' },
-    { id: '4', title: 'Licenses', route: '/settings/licenses' },
-=======
     {
       id: '1',
       title: 'Slotly Website',
@@ -39,7 +33,6 @@
       title: 'Licenses',
       route: '/settings/licenses'
     }
->>>>>>> 4f8b04c0
   ];
 
   const handleBack = () => {
@@ -48,11 +41,8 @@
 
   const handleItemPress = (route: string) => {
     router.push(route as any);
-<<<<<<< HEAD
-=======
     // For now, just log the route since the actual pages don't exist yet
     console.log('Navigating to:', route);
->>>>>>> 4f8b04c0
   };
 
   return (
