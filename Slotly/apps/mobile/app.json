{
  "expo": {
    "name": "mobile",
    "slug": "mobile",
    "version": "1.0.0",
    "orientation": "portrait",
    "icon": "./assets/images/icon.png",
    "scheme": "mobile",
    "userInterfaceStyle": "automatic",
    "newArchEnabled": true,
    "splash": {
      "image": "./assets/images/splash-icon.png",
      "resizeMode": "contain",
      "backgroundColor": "#ffffff"
    },
    "ios": {
      "supportsTablet": true,
      "infoPlist": {
        "NSCameraUsageDescription": "We use the camera to capture your ID and selfie for verification.",
        "NSPhotoLibraryUsageDescription": "We access your photo library to let you pick verification images.",
        "NSPhotoLibraryAddUsageDescription": "We may save captured images to your library."
      }
    },
    "android": {
      "adaptiveIcon": {
        "foregroundImage": "./assets/images/adaptive-icon.png",
        "backgroundColor": "#ffffff"
      },
       "softwareKeyboardLayoutMode": "resize",
      "edgeToEdgeEnabled": true,
      "permissions": ["READ_MEDIA_IMAGES",
        "READ_MEDIA_VIDEO","CAMERA"]
        
    },
    "web": {
      "bundler": "metro",
      "output": "static",
      "favicon": "./assets/images/favicon.png"
    },
<<<<<<< HEAD
    "plugins": ["expo-router", "expo-web-browser", "expo-secure-store"],
    "experiments": { "typedRoutes": true }
=======
    "plugins": [
      "expo-router",
      "expo-font",
      "expo-web-browser"
    ],
    "experiments": {
      "typedRoutes": true
    }
>>>>>>> 1277fa6c
  }
}<|MERGE_RESOLUTION|>--- conflicted
+++ resolved
@@ -37,18 +37,14 @@
       "output": "static",
       "favicon": "./assets/images/favicon.png"
     },
-<<<<<<< HEAD
-    "plugins": ["expo-router", "expo-web-browser", "expo-secure-store"],
-    "experiments": { "typedRoutes": true }
-=======
     "plugins": [
       "expo-router",
       "expo-font",
-      "expo-web-browser"
+      "expo-web-browser",
+      "expo-secure-store"
     ],
     "experiments": {
       "typedRoutes": true
     }
->>>>>>> 1277fa6c
   }
 }