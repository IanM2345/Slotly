--- conflicted
+++ resolved
@@ -11,48 +11,6 @@
     "typecheck": "tsc --noEmit"
   },
   "dependencies": {
-<<<<<<< HEAD
-    "@expo/metro-runtime": "~5.0.4",
-    "@react-native-community/datetimepicker": "8.4.1",
-    "@shopify/react-native-skia": "v2.0.0-next.4",
-    "@tanstack/react-query": "^5.85.3",
-    "axios": "^1.11.0",
-    "expo": "53.0.22",
-    "expo-camera": "~16.1.11",
-    "expo-document-picker": "~13.1.6",
-    "expo-file-system": "~18.1.11",
-    "expo-image-picker": "~16.1.4",
-    "expo-linking": "~7.1.7",
-    "expo-router": "5.1.5",
-    "expo-secure-store": "14.2.4",
-    "expo-sharing": "~13.1.5",
-    "expo-splash-screen": "^0.30.10",
-    "expo-status-bar": "^2.2.3",
-    "expo-web-browser": "~14.2.0",
-    "react": "19.0.0",
-    "react-dom": "19.0.0",
-    "react-native": "0.79.5",
-    "react-native-gesture-handler": "~2.24.0",
-    "react-native-get-random-values": "^1.11.0",
-    "react-native-google-places-autocomplete": "^2.5.7",
-    "react-native-paper": "^5.14.5",
-    "react-native-reanimated": "^3.17.4",
-    "react-native-safe-area-context": "5.4.0",
-    "react-native-svg": "^15.11.2",
-    "react-native-vector-icons": "^10.2.0",
-    "react-native-web": "^0.20.0",
-    "uuid": "^11.1.0",
-    "victory": "^37.3.6",
-    "victory-native": "^41.19.2",
-    "zod": "^3.23.8"
-  },
-  "devDependencies": {
-    "@types/react-native": "^0.72.8",
-    "metro": "^0.82.0",
-    "metro-config": "^0.82.0",
-    "metro-resolver": "^0.82.0",
-    "typescript": "5.8.3"
-=======
     "@expo-google-fonts/inter": "^0.4.1",
     "@expo/metro-runtime": "^5.0.4",
     "@react-native-async-storage/async-storage": "^2.2.0",
@@ -80,6 +38,5 @@
     "metro": "^0.80.12",
     "metro-config": "^0.80.12",
     "metro-resolver": "^0.80.12"
->>>>>>> 1277fa6c
   }
 }